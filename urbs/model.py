--- conflicted
+++ resolved
@@ -223,40 +223,6 @@
                     if process == pro],
         doc='Commodities with partial input ratio, e.g. (Mid,Coal PP,CO2)')
 
-<<<<<<< HEAD
-    # storage tuples for stirages with fixed initial state
-
-    m.sto_init_bound_tuples = pyomo.Set(
-        within=m.sit*m.sto*m.com,
-        initialize=m.stor_init_bound.index,
-        doc='storages with fixed initial state')
-
-    # commodity type subsets
-    m.com_supim = pyomo.Set(
-        within=m.com,
-        initialize=commodity_subset(m.com_tuples, 'SupIm'),
-        doc='Commodities that have intermittent (timeseries) input')
-    m.com_stock = pyomo.Set(
-        within=m.com,
-        initialize=commodity_subset(m.com_tuples, 'Stock'),
-        doc='Commodities that can be purchased at some site(s)')
-    m.com_sell = pyomo.Set(
-        within=m.com,
-        initialize=commodity_subset(m.com_tuples, 'Sell'),
-        doc='Commodities that can be sold')
-    m.com_buy = pyomo.Set(
-        within=m.com,
-        initialize=commodity_subset(m.com_tuples, 'Buy'),
-        doc='Commodities that can be purchased')
-    m.com_demand = pyomo.Set(
-        within=m.com,
-        initialize=commodity_subset(m.com_tuples, 'Demand'),
-        doc='Commodities that have a demand (implies timeseries)')
-    m.com_env = pyomo.Set(
-        within=m.com,
-        initialize=commodity_subset(m.com_tuples, 'Env'),
-        doc='Commodities that (might) have a maximum creation limit')
-=======
     # process tuples for time variable efficiency
     m.pro_timevar_output_tuples = pyomo.Set(
         within=m.sit*m.pro*m.com,
@@ -265,7 +231,12 @@
                     for (pro, commodity) in m.r_out.index
                     if process == pro],
         doc='Outputs of processes with time dependent efficiency')
->>>>>>> 6fd5e43d
+
+    # storage tuples for storages with fixed initial state
+    m.sto_init_bound_tuples = pyomo.Set(
+        within=m.sit*m.sto*m.com,
+        initialize=m.stor_init_bound.index,
+        doc='storages with fixed initial state')
 
     # Variables
 
